--- conflicted
+++ resolved
@@ -162,15 +162,9 @@
  "metadata": {
   "anaconda-cloud": {},
   "kernelspec": {
-<<<<<<< HEAD
-   "display_name": "Python 2",
-   "language": "python",
-   "name": "python2"
-=======
    "display_name": "Python 3",
    "language": "python",
    "name": "python3"
->>>>>>> b9ccc942
   },
   "language_info": {
    "codemirror_mode": {
@@ -181,13 +175,8 @@
    "mimetype": "text/x-python",
    "name": "python",
    "nbconvert_exporter": "python",
-<<<<<<< HEAD
-   "pygments_lexer": "ipython2",
-   "version": "2.7.11"
-=======
    "pygments_lexer": "ipython3",
    "version": "3.4.3"
->>>>>>> b9ccc942
   }
  },
  "nbformat": 4,
