--- conflicted
+++ resolved
@@ -31,9 +31,6 @@
                                                           thickness, particle_index, 
                                                           matrix_index, medium_index, 
                                                           incident_angle), seed=1)
-<<<<<<< HEAD
-    outarray = np.array([0.92992, 0.79385])
-=======
+
     outarray = np.array([0.85201,  0.7326])
->>>>>>> 73a07daa
     assert_almost_equal(spectrum.reflectance, outarray, decimal=5)